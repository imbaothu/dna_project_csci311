--- conflicted
+++ resolved
@@ -1,3 +1,30 @@
+def editDistance(query, sequence):
+    # counter for the operations performed
+    fixes = 0
+    
+    # check if they're the same length
+    if len(sequence) != len(query):
+        # number of insertions/deletes that need to happen
+        l = len(sequence) - len(query)
+        fixes += abs(l)
+        
+        # if the query is bigger add the missing characters to the sequence 
+        if l < 0:
+            extra = query[abs(l):]
+            sequence += extra
+        
+        # if sequence is bigger than query delete the extra
+        else:
+            sequence = sequence[0:len(query)]
+
+    # check if a substitution needs to be made
+    for idx in range(len(query)):
+        if sequence[idx] != query[idx]:
+            fixes += 1
+
+    # return number of operations you did on the sequence
+    return fixes
+
 
 def longest_common_substring(seq1,seq2):
   """
@@ -197,8 +224,8 @@
 # Main execution
 if __name__ == "__main__":
     # Look for files directly in the current directory
-    query_file = "/Users/joshualee/CSCI 311 Project/DNA_query.txt"
-    database_file = "/Users/joshualee/CSCI 311 Project/DNA_sequences.txt"
+    query_file = "DNA_query.txt"
+    database_file = "DNA_sequences.txt"
     
     print(f"Attempting to read files in current directory")
     print(f"Query file: {query_file}")
@@ -235,13 +262,13 @@
     best_score = -1
     best_header = None
     
-    print("\nComputing LCS scores...")
+    print("\nComputing LCSubsequence scores...")
     for header, sequence in database_sequences.items():
         score = longest_common_subsequence(query_sequence, sequence)
         
         # Print a short version of the header for easier reading
         short_header = header.split()[0] if len(header.split()) > 0 else header
-        print(f"LCS Score for {short_header}: {score}")
+        print(f"LCSubseqence Score for {short_header}: {score}")
         
         if score > best_score:
             best_score = score
@@ -257,7 +284,7 @@
         
         # Print a short version of the header for easier reading
         short_header = header.split()[0] if len(header.split()) > 0 else header
-        print(f"LCS Score for {short_header}: {score}")
+        print(f"LCSubstring Score for {short_header}: {score}")
         
         if score > best_score2:
             best_score2 = score
@@ -267,25 +294,38 @@
     best_score3 = -1
     best_header3 = None
     
-    print("\nComputing needleman wunsch scores...")
+    print("\nComputing Needleman-Wunsch scores...")
     for header, sequence in database_sequences.items():
         score = needleman_wunsch(query_sequence, sequence)
         
         # Print a short version of the header for easier reading
         short_header = header.split()[0] if len(header.split()) > 0 else header
-        print(f"LCS Score for {short_header}: {score}")
+        print(f"N-W Score for {short_header}: {score}")
         
         if score > best_score3:
             best_score3 = score
             best_header3 = header
+
+            # Find the most similar sequence using edit distance algorithm
+    best_score4 = -1
+    best_header4 = None
+    
+    print("\nComputing Edit Distance scores...")
+    for header, sequence in database_sequences.items():
+        score = editDistance(query_sequence, sequence)
+        
+        # Print a short version of the header for easier reading
+        short_header = header.split()[0] if len(header.split()) > 0 else header
+        print(f"Edit Dist Score for {short_header}: {score}")
+        
+        if score > best_score3:
+            best_score4 = score
+            best_header4 = header
     
     
     print("\nMost similar sequence:")
     print(best_header)
-    print(f"LCS Score: {best_score}")
-<<<<<<< HEAD
-    
-=======
+    print(f"LCSequence Score: {best_score}")
 
     print("\nMost similar sequence:")
     print(best_header2)
@@ -294,4 +334,7 @@
     print("\nMost similar sequence:")
     print(best_header3)
     print(f"Needleman Wunsch Score: {best_score3}")
->>>>>>> fe84cb2c
+
+    print("\nMost similar sequence:")
+    print(best_header4)
+    print(f"Edit Distance Score: {best_score4}")